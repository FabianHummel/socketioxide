--- conflicted
+++ resolved
@@ -178,33 +178,23 @@
             .ok_or(Error::UnknownSessionID(sid))
             .and_then(|s| s.is_http().then(|| s).ok_or(Error::TransportMismatch))?;
 
-<<<<<<< HEAD
         for p in packets {
             let packet = match p {
                 Ok(p) => p,
-=======
-        for packet in packets {
-            match Packet::try_from(packet?) {
->>>>>>> 63d953fc
                 Err(e) => {
                     debug!("[sid={sid}] error parsing packet: {:?}", e);
                     self.close_session(sid);
-                    Err(e)
-                }
-<<<<<<< HEAD
+                    return Err(e);
+                }
             };
 
             match packet {
                 Packet::Close => {
-=======
-                Ok(Packet::Close) => {
->>>>>>> 63d953fc
                     debug!("[sid={sid}] closing session");
                     socket.send(Packet::Noop)?;
                     self.close_session(sid);
                     break;
                 }
-<<<<<<< HEAD
                 Packet::Pong | Packet::Ping => {
                     socket
                         .pong_tx
@@ -212,21 +202,14 @@
                         .map_err(|_| Error::HeartbeatTimeout)
                 },
                 Packet::Message(msg) => {
-=======
-                Ok(Packet::Pong) => socket
-                    .pong_tx
-                    .try_send(())
-                    .map_err(|_| Error::HeartbeatTimeout),
-                Ok(Packet::Message(msg)) => {
->>>>>>> 63d953fc
                     self.handler.on_message(msg, &socket);
                     Ok(())
                 }
-                Ok(Packet::Binary(bin)) => {
+                Packet::Binary(bin) => {
                     self.handler.on_binary(bin, &socket);
                     Ok(())
                 }
-                Ok(p) => {
+                p => {
                     debug!("[sid={sid}] bad packet received: {:?}", &p);
                     Err(Error::BadPacket(p))
                 }
@@ -357,23 +340,8 @@
             self.ws_init_handshake(sid, &mut ws).await?;
             socket
                 .clone()
-<<<<<<< HEAD
                 .spawn_heartbeat(protocol.clone(), self.config.ping_interval, self.config.ping_timeout);
-            socket
-        } else {
-            let sid = sid.unwrap();
-            debug!("[sid={sid}] websocket connection upgrade");
-            if let Some(socket) = self.get_socket(sid) {
-                if socket.is_ws() {
-                    return Err(Error::UpgradeError);
-                }
-            }
-            self.ws_upgrade_handshake(sid, &mut ws).await?;
-            self.get_socket(sid).unwrap()
-=======
-                .spawn_heartbeat(self.config.ping_interval, self.config.ping_timeout);
             (socket, ws)
->>>>>>> 63d953fc
         };
         let (mut tx, rx) = ws.split();
 
@@ -589,12 +557,13 @@
     #[test]
     fn test_parse_v3_packets() -> Result<(), String> {
         let protocol = ProtocolVersion::V3;
-        let handler = Arc::new(MockHandler);
-        let engine = Arc::new(EngineIo::new(handler));
+        let handler = MockHandler;
+        let engine = EngineIo::new(handler, Default::default());
         
         let mut reader = BufReader::new(Cursor::new("6:4hello2:4€"));
         let packets = engine
-            .parse_packets(reader, protocol.clone())?.collect::<Result<Vec<Packet>, Error>>()
+            .parse_packets(reader, protocol.clone())?
+            .collect::<Result<Vec<Packet>, Error>>()
             .map_err(|e| e.to_string())?;
         assert_eq!(packets.len(), 2);
         assert_eq!(packets[0], Packet::Message("hello".into()));
@@ -602,7 +571,8 @@
 
         reader = BufReader::new(Cursor::new("2:4€10:b4AQIDBA=="));
         let packets = engine
-            .parse_packets(reader, protocol.clone())?.collect::<Result<Vec<Packet>, Error>>()
+            .parse_packets(reader, protocol.clone())?
+            .collect::<Result<Vec<Packet>, Error>>()
             .map_err(|e| e.to_string())?;
         assert_eq!(packets.len(), 2);
         assert_eq!(packets[0], Packet::Message("€".into()));
