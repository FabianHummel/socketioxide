--- conflicted
+++ resolved
@@ -9,34 +9,6 @@
 async fn main() -> Result<(), Box<dyn std::error::Error>> {
     tracing::subscriber::set_global_default(FmtSubscriber::default())?;
 
-<<<<<<< HEAD
-    let ns = Namespace::builder()
-        .add("/", |socket| async move {
-            info!("Socket.IO connected: {:?} {:?}", socket.ns(), socket.sid);
-            let data: Value = socket.handshake.data().unwrap().unwrap();
-            socket.emit("auth", data).ok();
-
-            socket.on("message", |socket, data: Value, bin, _| async move {
-                info!("Received event: {:?} {:?}", data, bin);
-                socket.bin(bin).emit("message-back", data).ok();
-            });
-
-            socket.on("message-with-ack", |_, data: Value, bin, ack| async move {
-                info!("Received event: {:?} {:?}", data, bin);
-                ack.bin(bin).send(data).ok();
-            });
-
-            socket.on_disconnect(|socket, reason| async move {
-                info!("Socket.IO disconnected: {} {}", socket.sid, reason);
-            });
-        })
-        .add("/custom", |socket| async move {
-            info!("Socket.IO connected on: {:?} {:?}", socket.ns(), socket.sid);
-            let data: Value = socket.handshake.data().unwrap().unwrap();
-            socket.emit("auth", data).ok();
-        })
-        .build();
-=======
     let (layer, io) = SocketIo::new_layer();
     io.ns("/", |socket, auth: Value| async move {
         info!("Socket.IO connected: {:?} {:?}", socket.ns(), socket.sid);
@@ -61,7 +33,6 @@
         info!("Socket.IO connected on: {:?} {:?}", socket.ns(), socket.sid);
         socket.emit("auth", auth).ok();
     });
->>>>>>> b7c2398f
 
     let app = axum::Router::new()
         .route("/", get(|| async { "Hello, World!" }))
