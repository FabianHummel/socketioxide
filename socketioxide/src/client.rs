use std::collections::HashMap;
use std::sync::{Arc, Mutex, RwLock};

use engineioxide::handler::EngineIoHandler;
use engineioxide::socket::{DisconnectReason as EIoDisconnectReason, Socket as EIoSocket};
use futures::{Future, TryFutureExt};
use serde::de::DeserializeOwned;
use serde_json::Value;

use engineioxide::sid_generator::Sid;
use tokio::sync::oneshot;
use tracing::debug;
use tracing::error;

use crate::adapter::Adapter;
<<<<<<< HEAD
use crate::handshake::Handshake;
=======
use crate::Socket;
>>>>>>> b7c2398f
use crate::{
    errors::Error,
    ns::Namespace,
    packet::{Packet, PacketData},
    SocketIoConfig,
};
use crate::{NsHandlers, ProtocolVersion};

#[derive(Debug)]
pub struct Client<A: Adapter> {
    pub(crate) config: Arc<SocketIoConfig>,
    ns: RwLock<HashMap<String, Arc<Namespace<A>>>>,
}

impl<A: Adapter> Client<A> {
    pub fn new(config: Arc<SocketIoConfig>) -> Self {
        Self {
            config,
            ns: RwLock::new(HashMap::new()),
        }
    }

    /// Apply an incoming binary payload to a partial binary packet waiting to be filled with all the payloads
    ///
    /// Returns true if the packet is complete and should be processed
    fn apply_payload_on_packet(&self, data: Vec<u8>, socket: &EIoSocket<SocketData>) -> bool {
        debug!("[sid={}] applying payload on packet", socket.sid);
        if let Some(ref mut packet) = *socket.data.partial_bin_packet.lock().unwrap() {
            match packet.inner {
                PacketData::BinaryEvent(_, ref mut bin, _)
                | PacketData::BinaryAck(ref mut bin, _) => {
                    bin.add_payload(data);
                    bin.is_complete()
                }
                _ => unreachable!("partial_bin_packet should only be set for binary packets"),
            }
        } else {
            debug!("[sid={}] socket received unexpected bin data", socket.sid);
            false
        }
    }

    /// Called when a socket connects to a new namespace
    fn sock_connect(
        &self,
        auth: Option<Value>,
        ns_path: String,
        esocket: Arc<engineioxide::Socket<SocketData>>,
    ) -> Result<(), serde_json::Error> {
        debug!("auth: {:?}", auth);
        let sid = esocket.sid;
        if let Some(ns) = self.get_ns(&ns_path) {
<<<<<<< HEAD
            let protocol: ProtocolVersion = esocket.protocol.into();
            ns.connect(sid, esocket.tx.clone(), handshake, self.config.clone());

            // cancel the connect timeout task for v5
            #[cfg(feature = "v5")]
            if let Some(tx) = esocket.data.connect_recv_tx.lock().unwrap().take() {
                tx.send(()).unwrap();
            }

            let packet = Packet::connect(ns_path, sid, protocol);
            if let Err(err) = esocket.emit(packet.try_into()?) {
                debug!("sending error during socket connection: {err:?}");
            }
=======
            let connect_packet = Packet::connect(ns_path.clone(), sid).try_into()?;
            if let Err(err) = esocket.emit(connect_packet) {
                debug!("sending error during socket connection: {err:?}");
            }
            ns.connect(sid, esocket.clone(), auth, self.config.clone())?;
            if let Some(tx) = esocket.data.connect_recv_tx.lock().unwrap().take() {
                tx.send(()).unwrap();
            }
>>>>>>> b7c2398f
            Ok(())
        } else {
            let packet = Packet::invalid_namespace(ns_path).try_into()?;
            esocket.emit(packet).unwrap();
            Ok(())
        }
    }

    /// Cache-in the socket data until all the binary payloads are received
    fn sock_recv_bin_packet(&self, socket: &EIoSocket<SocketData>, packet: Packet) {
        socket
            .data
            .partial_bin_packet
            .lock()
            .unwrap()
            .replace(packet);
    }

    /// Propagate a packet to a its target namespace
    fn sock_propagate_packet(&self, packet: Packet, sid: Sid) -> Result<(), Error> {
        if let Some(ns) = self.get_ns(&packet.ns) {
            ns.recv(sid, packet.inner)
        } else {
            debug!("invalid namespace requested: {}", packet.ns);
            Ok(())
        }
    }

<<<<<<< HEAD
    /// Spawn a task that will close the socket if it the client does not connect to a namespace in the [SocketIoConfig::connect_timeout] time
    #[cfg(feature = "v5")]
    fn spawn_connect_timeout(&self, socket: &EIoSocket<Self>) {
        let (tx, rx) = oneshot::channel();
        socket.data.connect_recv_tx.lock().unwrap().replace(tx);
        let socket_tx = socket.tx.clone();
        let sid = socket.sid;
        tokio::spawn(
            tokio::time::timeout(self.config.connect_timeout, rx).map_err(move |_| {
                debug!("connect timeout for socket {}", sid);
                socket_tx
                    .try_send(SendPacket::Close(EIoDisconnectReason::TransportClose))
                    .unwrap();
            }),
        );
    }

    fn get_ns(&self, path: &str) -> Option<Arc<Namespace<A>>> {
        self.ns.get(path).cloned()
=======
    /// Add a new namespace handler
    pub fn add_ns<C, F, V>(&self, path: String, callback: C)
    where
        C: Fn(Arc<Socket<A>>, V) -> F + Send + Sync + 'static,
        F: Future<Output = ()> + Send + 'static,
        V: DeserializeOwned + Send + Sync + 'static,
    {
        debug!("adding namespace {}", path);
        let ns = Namespace::new(path.clone(), callback);
        self.ns.write().unwrap().insert(path, ns);
    }

    /// Delete a namespace handler
    pub fn delete_ns(&self, path: &str) {
        debug!("deleting namespace {}", path);
        self.ns.write().unwrap().remove(path);
    }

    pub fn get_ns(&self, path: &str) -> Option<Arc<Namespace<A>>> {
        self.ns.read().unwrap().get(path).cloned()
    }

    /// Close all engine.io connections and all clients
    #[tracing::instrument(skip(self))]
    pub(crate) async fn close(&self) {
        debug!("closing all namespaces");
        let ns = self.ns.read().unwrap().clone();
        futures::future::join_all(ns.values().map(|ns| ns.close())).await;
        debug!("all namespaces closed");
>>>>>>> b7c2398f
    }
}

#[derive(Debug, Default)]
pub struct SocketData {
    /// Partial binary packet that is being received
    /// Stored here until all the binary payloads are received
    pub partial_bin_packet: Mutex<Option<Packet>>,

    /// Channel used to notify the socket that it has been connected to a namespace
    #[cfg(feature = "v5")]
    pub connect_recv_tx: Mutex<Option<oneshot::Sender<()>>>,
}

#[engineioxide::async_trait]
impl<A: Adapter> EngineIoHandler for Client<A> {
    type Data = SocketData;

    fn on_connect(&self, socket: Arc<EIoSocket<SocketData>>) {
        debug!("eio socket connect {}", socket.sid);
<<<<<<< HEAD

        let protocol: ProtocolVersion = socket.protocol.into();

        // Connecting the client to the default namespace is mandatory if the SocketIO protocol is v4.
        #[cfg(feature = "v4")]
        if protocol == ProtocolVersion::V4 {
            debug!("connecting to default namespace for v4");
            self.sock_connect(None, "/".into(), socket).unwrap();
        }

        #[cfg(feature = "v5")]
        if protocol == ProtocolVersion::V5 {
            self.spawn_connect_timeout(socket);
        }
=======
        let (tx, rx) = oneshot::channel();
        socket.data.connect_recv_tx.lock().unwrap().replace(tx);
        // let socket_tx = socket.tx.clone();
        let sid = socket.sid;
        tokio::spawn(
            tokio::time::timeout(self.config.connect_timeout, rx).map_err(move |_| {
                debug!("connect timeout for socket {}", sid);
                socket.close(EIoDisconnectReason::TransportClose);
            }),
        );
>>>>>>> b7c2398f
    }

    #[tracing::instrument(skip(self, socket), fields(sid = socket.sid.to_string()))]
    fn on_disconnect(&self, socket: Arc<EIoSocket<SocketData>>, reason: EIoDisconnectReason) {
        debug!("eio socket disconnected");
        let res: Result<Vec<_>, _> = self
            .ns
            .read()
            .unwrap()
            .values()
            .filter_map(|ns| ns.get_socket(socket.sid).ok())
            .map(|s| s.close(reason.clone().into()))
            .collect();
        match res {
            Ok(vec) => debug!("disconnect handle spawned for {} namespaces", vec.len()),
            Err(e) => error!("error while disconnecting socket: {}", e),
        }
    }

    fn on_message(&self, msg: String, socket: Arc<EIoSocket<SocketData>>) {
        debug!("Received message: {:?}", msg);
        let packet = match Packet::try_from(msg) {
            Ok(packet) => packet,
            Err(e) => {
                debug!("socket serialization error: {}", e);
                socket.close(EIoDisconnectReason::PacketParsingError);
                return;
            }
        };
        debug!("Packet: {:?}", packet);

        let res: Result<(), Error> = match packet.inner {
            PacketData::Connect(auth) => self
                .sock_connect(auth, packet.ns, socket.clone())
                .map_err(Into::into),
            PacketData::BinaryEvent(_, _, _) | PacketData::BinaryAck(_, _) => {
                self.sock_recv_bin_packet(&socket, packet);
                Ok(())
            }
            _ => self.sock_propagate_packet(packet, socket.sid),
        };
        if let Err(ref err) = res {
            error!(
                "error while processing packet to socket {}: {}",
                socket.sid, err
            );
            if let Some(reason) = err.into() {
                socket.close(reason);
            }
        }
    }

    /// When a binary payload is received from a socket, it is applied to the partial binary packet
    ///
    /// If the packet is complete, it is propagated to the namespace
    fn on_binary(&self, data: Vec<u8>, socket: Arc<EIoSocket<SocketData>>) {
        if self.apply_payload_on_packet(data, &socket) {
            if let Some(packet) = socket.data.partial_bin_packet.lock().unwrap().take() {
                if let Err(ref err) = self.sock_propagate_packet(packet, socket.sid) {
                    debug!(
                        "error while propagating packet to socket {}: {}",
                        socket.sid, err
                    );
                    if let Some(reason) = err.into() {
                        socket.close(reason);
                    }
                }
            }
        }
    }
}<|MERGE_RESOLUTION|>--- conflicted
+++ resolved
@@ -13,18 +13,14 @@
 use tracing::error;
 
 use crate::adapter::Adapter;
-<<<<<<< HEAD
-use crate::handshake::Handshake;
-=======
+use crate::service::ProtocolVersion;
 use crate::Socket;
->>>>>>> b7c2398f
 use crate::{
     errors::Error,
     ns::Namespace,
     packet::{Packet, PacketData},
     SocketIoConfig,
 };
-use crate::{NsHandlers, ProtocolVersion};
 
 #[derive(Debug)]
 pub struct Client<A: Adapter> {
@@ -70,9 +66,7 @@
         debug!("auth: {:?}", auth);
         let sid = esocket.sid;
         if let Some(ns) = self.get_ns(&ns_path) {
-<<<<<<< HEAD
             let protocol: ProtocolVersion = esocket.protocol.into();
-            ns.connect(sid, esocket.tx.clone(), handshake, self.config.clone());
 
             // cancel the connect timeout task for v5
             #[cfg(feature = "v5")]
@@ -80,20 +74,19 @@
                 tx.send(()).unwrap();
             }
 
-            let packet = Packet::connect(ns_path, sid, protocol);
-            if let Err(err) = esocket.emit(packet.try_into()?) {
+            let connect_packet = Packet::connect(ns_path, sid, protocol);
+            if let Err(err) = esocket.emit(connect_packet.try_into()?) {
                 debug!("sending error during socket connection: {err:?}");
             }
-=======
-            let connect_packet = Packet::connect(ns_path.clone(), sid).try_into()?;
-            if let Err(err) = esocket.emit(connect_packet) {
-                debug!("sending error during socket connection: {err:?}");
-            }
-            ns.connect(sid, esocket.clone(), auth, self.config.clone())?;
+            ns.connect(
+                sid,
+                esocket.clone(),
+                auth.unwrap_or_default(),
+                self.config.clone(),
+            )?;
             if let Some(tx) = esocket.data.connect_recv_tx.lock().unwrap().take() {
                 tx.send(()).unwrap();
             }
->>>>>>> b7c2398f
             Ok(())
         } else {
             let packet = Packet::invalid_namespace(ns_path).try_into()?;
@@ -122,27 +115,6 @@
         }
     }
 
-<<<<<<< HEAD
-    /// Spawn a task that will close the socket if it the client does not connect to a namespace in the [SocketIoConfig::connect_timeout] time
-    #[cfg(feature = "v5")]
-    fn spawn_connect_timeout(&self, socket: &EIoSocket<Self>) {
-        let (tx, rx) = oneshot::channel();
-        socket.data.connect_recv_tx.lock().unwrap().replace(tx);
-        let socket_tx = socket.tx.clone();
-        let sid = socket.sid;
-        tokio::spawn(
-            tokio::time::timeout(self.config.connect_timeout, rx).map_err(move |_| {
-                debug!("connect timeout for socket {}", sid);
-                socket_tx
-                    .try_send(SendPacket::Close(EIoDisconnectReason::TransportClose))
-                    .unwrap();
-            }),
-        );
-    }
-
-    fn get_ns(&self, path: &str) -> Option<Arc<Namespace<A>>> {
-        self.ns.get(path).cloned()
-=======
     /// Add a new namespace handler
     pub fn add_ns<C, F, V>(&self, path: String, callback: C)
     where
@@ -172,7 +144,6 @@
         let ns = self.ns.read().unwrap().clone();
         futures::future::join_all(ns.values().map(|ns| ns.close())).await;
         debug!("all namespaces closed");
->>>>>>> b7c2398f
     }
 }
 
@@ -193,7 +164,6 @@
 
     fn on_connect(&self, socket: Arc<EIoSocket<SocketData>>) {
         debug!("eio socket connect {}", socket.sid);
-<<<<<<< HEAD
 
         let protocol: ProtocolVersion = socket.protocol.into();
 
@@ -206,20 +176,17 @@
 
         #[cfg(feature = "v5")]
         if protocol == ProtocolVersion::V5 {
-            self.spawn_connect_timeout(socket);
-        }
-=======
-        let (tx, rx) = oneshot::channel();
-        socket.data.connect_recv_tx.lock().unwrap().replace(tx);
-        // let socket_tx = socket.tx.clone();
-        let sid = socket.sid;
-        tokio::spawn(
-            tokio::time::timeout(self.config.connect_timeout, rx).map_err(move |_| {
-                debug!("connect timeout for socket {}", sid);
-                socket.close(EIoDisconnectReason::TransportClose);
-            }),
-        );
->>>>>>> b7c2398f
+            let (tx, rx) = oneshot::channel();
+            socket.data.connect_recv_tx.lock().unwrap().replace(tx);
+            // let socket_tx = socket.tx.clone();
+            let sid = socket.sid;
+            tokio::spawn(
+                tokio::time::timeout(self.config.connect_timeout, rx).map_err(move |_| {
+                    debug!("connect timeout for socket {}", sid);
+                    socket.close(EIoDisconnectReason::TransportClose);
+                }),
+            );
+        }
     }
 
     #[tracing::instrument(skip(self, socket), fields(sid = socket.sid.to_string()))]
