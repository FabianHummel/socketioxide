--- conflicted
+++ resolved
@@ -11,10 +11,7 @@
 use crate::extract::SocketRef;
 use crate::{
     adapter::{Adapter, BroadcastFlags, BroadcastOptions, Room},
-<<<<<<< HEAD
-=======
     errors::{AckError, Error},
->>>>>>> 62cbe834
     ns::Namespace,
     packet::Packet,
 };
